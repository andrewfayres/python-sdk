--- conflicted
+++ resolved
@@ -4,18 +4,13 @@
 from sys import exit, stderr
 from time import sleep
 
-<<<<<<< HEAD
-# intersect imports
-from intersect import common, messages
-=======
 from intersect import (
     Adapter,
     IntersectConfig,
+    IntersectConfigParseException,
     load_config_from_file,
-    IntersectConfigParseException,
     messages,
 )
->>>>>>> fec78f3a
 
 
 class HelloWorldAdapter(Adapter):
